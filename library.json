{
  "name": "RaftI2C",
<<<<<<< HEAD
  "version": "1.5.5-a",
=======
  "version": "1.7.1",
>>>>>>> 78ed27bb
  "description": "I2C for the Raft ESP32 framework",
  "keywords": "esp32, esp32s3, framework, I2C",
  "repository":
  {
    "type": "git",
    "url": "https://github.com/robdobsn/RaftI2C.git"
  },
  "authors":
  [
    {
      "name": "Rob Dobson",
      "email": "rob@dobson.com",
      "url": "https://robdobson.com",
      "maintainer": true
    }
  ],
  "license": "MIT",
  "homepage": "https://github.com/robdobsn/RaftI2C",
  "frameworks": ["arduino", "espidf"],
  "platforms": ["espressif32"],
  "build": {
    "srcDir": "components/core",
    "includeDir": "components/core",
    "libLDFMode": "deep+",
    "libArchive": false,
    "flags": [
      "-Icomponents/RafdI2C/I2CCentral"
    ]
  }
}<|MERGE_RESOLUTION|>--- conflicted
+++ resolved
@@ -1,37 +1,29 @@
 {
-  "name": "RaftI2C",
-<<<<<<< HEAD
-  "version": "1.5.5-a",
-=======
-  "version": "1.7.1",
->>>>>>> 78ed27bb
-  "description": "I2C for the Raft ESP32 framework",
-  "keywords": "esp32, esp32s3, framework, I2C",
-  "repository":
-  {
-    "type": "git",
-    "url": "https://github.com/robdobsn/RaftI2C.git"
-  },
-  "authors":
-  [
-    {
-      "name": "Rob Dobson",
-      "email": "rob@dobson.com",
-      "url": "https://robdobson.com",
-      "maintainer": true
+    "name": "RaftI2C",
+    "version": "1.7.1",
+    "description": "I2C for the Raft ESP32 framework",
+    "keywords": "esp32, esp32s3, framework, I2C",
+    "repository": {
+        "type": "git",
+        "url": "https://github.com/robdobsn/RaftI2C.git"
+    },
+    "authors": [{
+        "name": "Rob Dobson",
+        "email": "rob@dobson.com",
+        "url": "https://robdobson.com",
+        "maintainer": true
+    }],
+    "license": "MIT",
+    "homepage": "https://github.com/robdobsn/RaftI2C",
+    "frameworks": ["arduino", "espidf"],
+    "platforms": ["espressif32"],
+    "build": {
+        "srcDir": "components/core",
+        "includeDir": "components/core",
+        "libLDFMode": "deep+",
+        "libArchive": false,
+        "flags": [
+            "-Icomponents/RafdI2C/I2CCentral"
+        ]
     }
-  ],
-  "license": "MIT",
-  "homepage": "https://github.com/robdobsn/RaftI2C",
-  "frameworks": ["arduino", "espidf"],
-  "platforms": ["espressif32"],
-  "build": {
-    "srcDir": "components/core",
-    "includeDir": "components/core",
-    "libLDFMode": "deep+",
-    "libArchive": false,
-    "flags": [
-      "-Icomponents/RafdI2C/I2CCentral"
-    ]
-  }
 }