--- conflicted
+++ resolved
@@ -44,18 +44,11 @@
         // Get the address and slot
         if (pollInfo.pollReqs.size() == 0)
             return;
-<<<<<<< HEAD
-        BusI2CAddrAndSlot addrAndSlot = BusI2CAddrAndSlot::fromCompositeAddrAndSlot(pollInfo.pollReqs[0].getAddress());
-
-#ifdef DEBUG_POLL_REQUEST
-        LOG_I(MODULE_PREFIX, "taskService poll %s (%04x)", addrAndSlot.toString().c_str(), pollInfo.pollReqs[0].getAddress());
-=======
         BusElemAddrType address = pollInfo.pollReqs[0].getAddress();
         BusI2CAddrAndSlot addrAndSlot = BusI2CAddrAndSlot::fromBusElemAddrType(address);
 
 #ifdef DEBUG_POLL_REQUEST
         LOG_I(MODULE_PREFIX, "taskService poll %s (%04x)", addrAndSlot.toString().c_str(), address);
->>>>>>> 78ed27bb
 #endif
 
         // Enable the slot
