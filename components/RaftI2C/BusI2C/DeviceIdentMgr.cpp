--- conflicted
+++ resolved
@@ -77,43 +77,25 @@
             continue;
 
 #ifdef DEBUG_DEVICE_IDENT_MGR
-<<<<<<< HEAD
-        LOG_I(MODULE_PREFIX, "identifyDevice potential deviceType %s addr@slotNum %s", 
-                    devTypeRec.deviceType ? devTypeRec.deviceType : "NO NAME",
-                    addrAndSlot.toString().c_str());
-=======
         LOG_I(MODULE_PREFIX, "identifyDevice potential deviceType %s address %04x", 
                     devTypeRec.deviceType ? devTypeRec.deviceType : "NO NAME", address);
->>>>>>> 78ed27bb
 #endif
 
         // Check if the detection value(s) match responses from the device
         // Generate a bus request to read the detection value
-<<<<<<< HEAD
-        if (checkDeviceTypeMatch(addrAndSlot, &devTypeRec))
-=======
         if (checkDeviceTypeMatch(address, &devTypeRec))
->>>>>>> 78ed27bb
         {
 #ifdef DEBUG_DEVICE_IDENT_MGR_DETAIL
             LOG_I(MODULE_PREFIX, "identifyDevice FOUND %s", devTypeRec.devInfoJson ? devTypeRec.devInfoJson : "NO INFO");
 #endif
             // Initialise the device if required
-<<<<<<< HEAD
-            processDeviceInit(addrAndSlot, &devTypeRec);
-=======
             processDeviceInit(address, &devTypeRec);
->>>>>>> 78ed27bb
 
             // Set device type index
             deviceStatus.deviceTypeIndex = deviceTypeIdx;
 
             // Get polling info
-<<<<<<< HEAD
-            deviceTypeRecords.getPollInfo(addrAndSlot.toCompositeAddrAndSlot(), &devTypeRec, deviceStatus.deviceIdentPolling);
-=======
             deviceTypeRecords.getPollInfo(address, &devTypeRec, deviceStatus.deviceIdentPolling);
->>>>>>> 78ed27bb
 
             // Set polling results size
             deviceStatus.dataAggregator.init(deviceStatus.deviceIdentPolling.numPollResultsToStore, 
@@ -288,11 +270,7 @@
         return "";
 
     // Get the poll response JSON
-<<<<<<< HEAD
-    return deviceTypeRecords.deviceStatusToJson(addrAndSlot.toCompositeAddrAndSlot(), isOnline, &devTypeRec, devicePollResponseData);
-=======
     return deviceTypeRecords.deviceStatusToJson(address, isOnline, &devTypeRec, devicePollResponseData);
->>>>>>> 78ed27bb
 }
 
 /////////////////////////////////////////////////////////////////////////////////////////////////////////////////
