--- conflicted
+++ resolved
@@ -20,16 +20,6 @@
 
 void BusI2CTest::setup()
 {
-<<<<<<< HEAD
-    int bus3V3En = config.getInt("bus3V3En", 0);
-    if (bus3V3En >= 0)
-    {
-        // Enable 3.3V bus
-        pinMode(bus3V3En, OUTPUT);
-        digitalWrite(bus3V3En, HIGH);
-    }
-    delay(200);
-=======
     // Get controlled power pin
     int controlled3V3Pin = config.getInt("controlled3V3Pin", -1);
     if (controlled3V3Pin < 0)
@@ -42,8 +32,7 @@
         pinMode(controlled3V3Pin, OUTPUT);
         digitalWrite(controlled3V3Pin, HIGH);
     }
-
->>>>>>> 3cbbd472
+    delay(200);
 }
 
 void BusI2CTest::loop()
